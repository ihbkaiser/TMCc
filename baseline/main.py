from utils import config, log, miscellaneous, seed
import os
import numpy as np
import basic_trainer
from models.ECRTM.ECRTM import ECRTM
from models.FASTOPIC.FASTOPIC import FASTOPIC
from models.NSTM.NSTM import NSTM
from models.CTM import CTM
from models.ETM import ETM
from models.ProdLDA import ProdLDA
from models.WETE import WeTe
from models.NeuroMax.NeuroMax import NeuroMax
import evaluations
import datasethandler
import scipy
import torch
import wandb
from utils.irbo import buubyyboo_dth

RESULT_DIR = 'results'
DATA_DIR = '../tm_datasets'

if __name__ == "__main__":
    parser = config.new_parser()
    config.add_dataset_argument(parser)
    config.add_model_argument(parser)
    config.add_logging_argument(parser)
    config.add_training_argument(parser)
    config.add_eval_argument(parser)
    config.add_wete_argument(parser)
    args = parser.parse_args()
    
    prj = args.wandb_prj if args.wandb_prj else 'baselines'

    current_time = miscellaneous.get_current_datetime()
    current_run_dir = os.path.join(RESULT_DIR + "/" + str(args.model) + "/" +str(args.dataset), current_time)
    miscellaneous.create_folder_if_not_exist(current_run_dir)

    config.save_config(args, os.path.join(current_run_dir, 'config.txt'))
    seed.seedEverything(args.seed)
    print(args)
    
    logger = log.setup_logger(
        'main', os.path.join(current_run_dir, 'main.log'))
    wandb.login(key="310a55c05dddcb613cca321462ce09071beebcb7")
    wandb.init(project=prj, config=args)
    wandb.log({'time_stamp': current_time})

    # if args.dataset in ['YahooAnswers']:
    #     read_labels = True
    # else:
    #     read_labels = False
    read_labels = True

    # load a preprocessed dataset
    dataset = datasethandler.BasicDatasetHandler(
        os.path.join(DATA_DIR, args.dataset), device=args.device, read_labels=read_labels,
        as_tensor=True, contextual_embed=True)

    # create a model
    pretrainWE = scipy.sparse.load_npz(os.path.join(
        DATA_DIR, args.dataset, "word_embeddings.npz")).toarray()

    if args.model == "ECRTM":
        model = ECRTM(vocab_size=dataset.vocab_size, 
                      num_topics=args.num_topics, 
                      dropout=args.dropout, 
                      pretrained_WE=pretrainWE if args.use_pretrainWE else None, 
                      weight_loss_ECR=args.weight_ECR)
    elif args.model == "FASTOPIC":
        model = FASTOPIC(vocab_size=dataset.vocab_size, num_topics=args.num_topics)
    elif args.model == "NSTM":
        model = NSTM(vocab_size=dataset.vocab_size, num_topics=args.num_topics,
                     pretrained_WE=pretrainWE if args.use_pretrainWE else None)
    elif args.model == "CTM":
        model = CTM(vocab_size=dataset.vocab_size,
                    contextual_emb_size=dataset.contextual_embed_size,
                    num_topics=args.num_topics,
                    dropout=args.dropout)
    elif args.model == "ETM":
        model = ETM(vocab_size=dataset.vocab_size, 
                    num_topics=args.num_topics,
                    pretrained_WE=pretrainWE if args.use_pretrainWE else None, 
                    train_WE=True)
    elif args.model == "ProdLDA":
        model = ProdLDA(vocab_size=dataset.vocab_size, 
                    num_topics=args.num_topics,
                    dropout=args.dropout)
    elif args.model == "WeTe":
        model = WeTe(vocab_size=dataset.vocab_size, vocab=dataset.vocab, num_topics=args.num_topics,device=args.device)
    elif args.model == "NeuroMax":
        model = NeuroMax(vocab_size=dataset.vocab_size, num_topics=args.num_topics,
                         pretrained_WE = pretrainWE if args.use_pretrainWE else None)
    model = model.to(args.device)

    # create a trainer
    if args.model == "FASTOPIC":
        trainer = basic_trainer.FastBasicTrainer(model, epochs=args.epochs,
                                            learning_rate=args.lr,
                                            batch_size=args.batch_size,
                                            lr_scheduler=args.lr_scheduler,
                                            lr_step_size=args.lr_step_size,
                                            device=args.device)
    elif args.model == "WeTe":
        trainer = basic_trainer.WeteBasicTrainer(model,epochs=args.epochs,
                                            learning_rate=args.lr,
                                            batch_size=args.batch_size,
                                            lr_scheduler=args.lr_scheduler,
                                            lr_step_size=args.lr_step_size,
                                            device=args.device)
    elif args.model == "CTM":
        trainer = basic_trainer.CTMBasicTrainer(model, epochs=args.epochs,
                                            learning_rate=args.lr,
                                            batch_size=args.batch_size,
                                            lr_scheduler=args.lr_scheduler,
                                            lr_step_size=args.lr_step_size)
    elif args.model == "NeuroMax":
        trainer = basic_trainer.NeuroMaxBasicTrainer(model, epochs=args.epochs,
                                            learning_rate=args.lr,
                                            batch_size=args.batch_size,
                                            lr_scheduler=args.lr_scheduler,
                                            lr_step_size=args.lr_step_size,
                                )
    else:
        trainer = basic_trainer.BasicTrainer(model, epochs=args.epochs,
                                            learning_rate=args.lr,
                                            batch_size=args.batch_size,
                                            lr_scheduler=args.lr_scheduler,
                                            lr_step_size=args.lr_step_size,
                                            device=args.device)


    # train the model
    
    if args.model == "FASTOPIC":
        train_simple_embedding, train_theta = trainer.train(dataset)
    # save beta, theta and top words
        beta = trainer.save_beta(current_run_dir)
        test_theta = trainer.model.get_theta(dataset.test_contextual_embed, train_simple_embedding)
        train_theta = np.asarray(train_theta.cpu())
        test_theta = np.asarray(test_theta.cpu())
    else:
        trainer.train(dataset)
    # save beta, theta and top words
        beta = trainer.save_beta(current_run_dir)
        train_theta, test_theta = trainer.save_theta(dataset, current_run_dir)
    
    top_words_10 = trainer.save_top_words(
        dataset.vocab, 10, current_run_dir)
    top_words_15 = trainer.save_top_words(
        dataset.vocab, 15, current_run_dir)
    top_words_20 = trainer.save_top_words(
        dataset.vocab, 20, current_run_dir)
    top_words_25 = trainer.save_top_words(
        dataset.vocab, 25, current_run_dir)

    # argmax of train and test theta
    # train_theta_argmax = train_theta.argmax(axis=1)
    # test_theta_argmax = test_theta.argmax(axis=1) 
    train_theta_argmax = train_theta.argmax(axis=1)
    unique_elements, counts = np.unique(train_theta_argmax, return_counts=True)
    print(f'train theta argmax: {unique_elements, counts}')
    logger.info(f'train theta argmax: {unique_elements, counts}')
    test_theta_argmax = test_theta.argmax(axis=1)
    unique_elements, counts = np.unique(test_theta_argmax, return_counts=True)
    print(f'test theta argmax: {unique_elements, counts}')
    logger.info(f'test theta argmax: {unique_elements, counts}')       

    # TD_15 = evaluations.compute_topic_diversity(
    #     top_words_15, _type="TD")
    # print(f"TD_15: {TD_15:.5f}")


    # # evaluating clustering
    # if read_labels:
    #     clustering_results = evaluations.evaluate_clustering(
    #         test_theta, dataset.test_labels)
    #     print(f"NMI: ", clustering_results['NMI'])
    #     print(f'Purity: ', clustering_results['Purity'])


    # TC_15_list, TC_15 = evaluations.topic_coherence.TC_on_wikipedia(
    #     os.path.join(current_run_dir, 'top_words_15.txt'))
    # print(f"TC_15: {TC_15:.5f}")
    TD_10 = evaluations.compute_topic_diversity(
        top_words_10, _type="TD")
    print(f"TD_10: {TD_10:.5f}")
    wandb.log({"TD_10": TD_10})
    # logger.info(f"TD_10: {TD_10:.5f}")

    TD_15 = evaluations.compute_topic_diversity(
        top_words_15, _type="TD")
    print(f"TD_15: {TD_15:.5f}")
    wandb.log({"TD_15": TD_15})
    topics_words = [topic.replace("'", "").split() for topic in top_words_15]
    
<<<<<<< HEAD
    IRBO = buubyyboo_dth(topics_words, topk = 15)
=======
    IRBO = buubyyboo_dth(top_words_15, topk=15)
>>>>>>> 7e2f6025
    wandb.log({"IRBO": IRBO})
    print(f"IRBO: {IRBO:.5f}")
    # logger.info(f"TD_15: {TD_15:.5f}")

    # TD_20 = topmost.evaluations.compute_topic_diversity(
    #     top_words_20, _type="TD")
    # print(f"TD_20: {TD_20:.5f}")
    # wandb.log({"TD_20": TD_20})
    # logger.info(f"TD_20: {TD_20:.5f}")

    # TD_25 = topmost.evaluations.compute_topic_diversity(
    #     top_words_25, _type="TD")
    # print(f"TD_25: {TD_25:.5f}")
    # wandb.log({"TD_25": TD_25})
    # logger.info(f"TD_25: {TD_25:.5f}")

    # evaluating clustering
    if read_labels:
        clustering_results = evaluations.evaluate_clustering(
            test_theta, dataset.test_labels)
        print(f"NMI: ", clustering_results['NMI'])
        print(f'Purity: ', clustering_results['Purity'])
        wandb.log({"NMI": clustering_results['NMI']})
        wandb.log({"Purity": clustering_results['Purity']})
        # logger.info(f"NMI: {clustering_results['NMI']}")
        # logger.info(f"Purity: {clustering_results['Purity']}")

    # evaluate classification
    if read_labels:
        classification_results = evaluations.evaluate_classification(
            train_theta, test_theta, dataset.train_labels, dataset.test_labels, tune=args.tune_SVM)
        print(f"Accuracy: ", classification_results['acc'])
        wandb.log({"Accuracy": classification_results['acc']})
        # logger.info(f"Accuracy: {classification_results['acc']}")
        print(f"Macro-f1", classification_results['macro-F1'])
        wandb.log({"Macro-f1": classification_results['macro-F1']})
        # logger.info(f"Macro-f1: {classification_results['macro-F1']}")

    # TC
    TC_15_list, TC_15 = evaluations.topic_coherence.TC_on_wikipedia(
        topics_words)
    print(f"TC_15: {TC_15:.5f}")
    wandb.log({"TC_15": TC_15})
    # logger.info(f"TC_15: {TC_15:.5f}")
    # logger.info(f'TC_15 list: {TC_15_list}')

    # TC_10_list, TC_10 = topmost.evaluations.topic_coherence.TC_on_wikipedia(
    #     os.path.join(current_run_dir, 'top_words_10.txt'))
    # print(f"TC_10: {TC_10:.5f}")
    # wandb.log({"TC_10": TC_10})
    # logger.info(f"TC_10: {TC_10:.5f}")
    # logger.info(f'TC_10 list: {TC_10_list}')

    # NPMI
    # NPMI_train_10_list, NPMI_train_10 = evaluations.compute_topic_coherence(
    #     dataset.train_texts, dataset.vocab, top_words_10, cv_type='c_npmi')
    # print(f"NPMI_train_10: {NPMI_train_10:.5f}, NPMI_train_10_list: {NPMI_train_10_list}")
    # wandb.log({"NPMI_train_10": NPMI_train_10})
    # # logger.info(f"NPMI_train_10: {NPMI_train_10:.5f}")
    # # logger.info(f'NPMI_train_10 list: {NPMI_train_10_list}')

    # NPMI_wiki_10_list, NPMI_wiki_10 = evaluations.topic_coherence.TC_on_wikipedia(
    #     os.path.join(current_run_dir, 'top_words_10.txt'), cv_type='NPMI')
    # print(f"NPMI_wiki_10: {NPMI_wiki_10:.5f}, NPMI_wiki_10_list: {NPMI_wiki_10_list}")
    # wandb.log({"NPMI_wiki_10": NPMI_wiki_10})
    # # logger.info(f"NPMI_wiki_10: {NPMI_wiki_10:.5f}")
    # # logger.info(f'NPMI_wiki_10 list: {NPMI_wiki_10_list}')

    # Cp_wiki_10_list, Cp_wiki_10 = evaluations.topic_coherence.TC_on_wikipedia(
    #     os.path.join(current_run_dir, 'top_words_10.txt'), cv_type='C_P')
    # print(f"Cp_wiki_10: {Cp_wiki_10:.5f}, Cp_wiki_10_list: {Cp_wiki_10_list}")
    # wandb.log({"Cp_wiki_10": Cp_wiki_10})
    # logger.info(f"Cp_wiki_10: {Cp_wiki_10:.5f}")
    # logger.info(f'Cp_wiki_10 list: {Cp_wiki_10_list}')
    
    # w2v_list, w2v = evaluations.topic_coherence.compute_topic_coherence(
    #     dataset.train_texts, dataset.vocab, top_words_10, cv_type='c_w2v')
    # print(f"w2v: {w2v:.5f}, w2v_list: {w2v_list}")
    # wandb.log({"w2v": w2v})
    # logger.info(f"w2v: {w2v:.5f}")
    # logger.info(f'w2v list: {w2v_list}')

    wandb.finish()<|MERGE_RESOLUTION|>--- conflicted
+++ resolved
@@ -194,11 +194,7 @@
     wandb.log({"TD_15": TD_15})
     topics_words = [topic.replace("'", "").split() for topic in top_words_15]
     
-<<<<<<< HEAD
     IRBO = buubyyboo_dth(topics_words, topk = 15)
-=======
-    IRBO = buubyyboo_dth(top_words_15, topk=15)
->>>>>>> 7e2f6025
     wandb.log({"IRBO": IRBO})
     print(f"IRBO: {IRBO:.5f}")
     # logger.info(f"TD_15: {TD_15:.5f}")
